{
    "name": "@solana/wallet-adapter-material-ui-starter",
    "version": "0.10.0",
    "author": "Solana Maintainers <maintainers@solana.foundation>",
    "repository": "https://github.com/solana-labs/wallet-adapter",
    "license": "Apache-2.0",
    "files": [
        "public",
        "src",
        ".env",
        "LICENSE",
        "package.json",
        "README.md",
        "tsconfig.json",
        "yarn.lock"
    ],
    "publishConfig": {
        "access": "public"
    },
    "scripts": {
        "clean": "shx rm -rf build/*",
        "start": "craco start",
        "build": "yarn clean && craco build",
        "test": "craco test",
        "analyze": "source-map-explorer 'build/static/js/*.js'"
    },
    "dependencies": {
<<<<<<< HEAD
        "@emotion/react": "^11.6.0",
        "@emotion/styled": "^11.6.0",
        "@mui/icons-material": "^5.1.0",
        "@mui/material": "^5.1.0",
        "@solana/wallet-adapter-base": "^0.7.0",
        "@solana/wallet-adapter-material-ui": "^0.13.0",
        "@solana/wallet-adapter-react": "^0.13.0",
        "@solana/wallet-adapter-wallets": "^0.11.0",
=======
        "@material-ui/core": "^4.12.3",
        "@material-ui/icons": "^4.11.2",
        "@solana/wallet-adapter-base": "^0.8.0",
        "@solana/wallet-adapter-material-ui": "^0.14.0",
        "@solana/wallet-adapter-react": "^0.14.0",
        "@solana/wallet-adapter-wallets": "^0.13.0",
>>>>>>> c5ed52d1
        "@solana/web3.js": "^1.20.0",
        "notistack": "^1.0.9",
        "react": "^17.0.2",
        "react-dom": "^17.0.2"
    },
    "devDependencies": {
        "@craco/craco": "^6.3.0",
        "@types/node": "^12.0.0",
        "@types/react": "^17.0.24",
        "@types/react-dom": "^17.0.0",
        "eslint-config-react-app": "^6.0.0",
        "react-scripts": "^4.0.3",
        "source-map-explorer": "^2.5.2",
        "typescript": "^4.4.4",
        "yarn": "^1.22.11"
    },
    "eslintConfig": {
        "extends": [
            "react-app",
            "react-app/jest"
        ]
    },
    "browserslist": {
        "production": [
            ">0.2%",
            "not dead",
            "not op_mini all"
        ],
        "development": [
            "last 1 chrome version",
            "last 1 firefox version",
            "last 1 safari version"
        ]
    }
}<|MERGE_RESOLUTION|>--- conflicted
+++ resolved
@@ -1,6 +1,6 @@
 {
     "name": "@solana/wallet-adapter-material-ui-starter",
-    "version": "0.10.0",
+    "version": "0.11.0",
     "author": "Solana Maintainers <maintainers@solana.foundation>",
     "repository": "https://github.com/solana-labs/wallet-adapter",
     "license": "Apache-2.0",
@@ -25,23 +25,14 @@
         "analyze": "source-map-explorer 'build/static/js/*.js'"
     },
     "dependencies": {
-<<<<<<< HEAD
         "@emotion/react": "^11.6.0",
         "@emotion/styled": "^11.6.0",
         "@mui/icons-material": "^5.1.0",
         "@mui/material": "^5.1.0",
-        "@solana/wallet-adapter-base": "^0.7.0",
-        "@solana/wallet-adapter-material-ui": "^0.13.0",
-        "@solana/wallet-adapter-react": "^0.13.0",
-        "@solana/wallet-adapter-wallets": "^0.11.0",
-=======
-        "@material-ui/core": "^4.12.3",
-        "@material-ui/icons": "^4.11.2",
         "@solana/wallet-adapter-base": "^0.8.0",
-        "@solana/wallet-adapter-material-ui": "^0.14.0",
+        "@solana/wallet-adapter-material-ui": "^0.15.0",
         "@solana/wallet-adapter-react": "^0.14.0",
         "@solana/wallet-adapter-wallets": "^0.13.0",
->>>>>>> c5ed52d1
         "@solana/web3.js": "^1.20.0",
         "notistack": "^1.0.9",
         "react": "^17.0.2",
