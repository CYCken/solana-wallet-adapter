--- conflicted
+++ resolved
@@ -20,30 +20,18 @@
         "build": "yarn clean && tsc"
     },
     "peerDependencies": {
-<<<<<<< HEAD
         "@mui/icons-material": "^5.1.0",
         "@mui/material": "^5.1.0",
-        "@solana/wallet-adapter-base": "^0.8.0",
-=======
-        "@material-ui/core": "^4.12.1",
-        "@material-ui/icons": "^4.11.2",
         "@solana/wallet-adapter-base": "^0.8.1",
->>>>>>> c118a659
         "@solana/wallet-adapter-react": "^0.14.0",
         "@solana/web3.js": "^1.20.0",
         "react": "^17.0.2",
         "react-dom": "^17.0.2"
     },
     "devDependencies": {
-<<<<<<< HEAD
         "@mui/icons-material": "^5.1.0",
         "@mui/material": "^5.1.0",
-        "@solana/wallet-adapter-base": "^0.8.0",
-=======
-        "@material-ui/core": "^4.12.1",
-        "@material-ui/icons": "^4.11.2",
         "@solana/wallet-adapter-base": "^0.8.1",
->>>>>>> c118a659
         "@solana/wallet-adapter-react": "^0.14.0",
         "@solana/web3.js": "^1.20.0",
         "@types/react": "^17.0.24",
